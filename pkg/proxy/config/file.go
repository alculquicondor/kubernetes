--- conflicted
+++ resolved
@@ -81,38 +81,7 @@
 		data, err := ioutil.ReadFile(impl.filename)
 		if err != nil {
 			glog.Errorf("Couldn't read file: %s : %v", impl.filename, err)
-<<<<<<< HEAD
-		} else {
-			var config serviceConfig
-			err = json.Unmarshal(data, &config)
-			if err != nil {
-				glog.Errorf("Couldn't unmarshal configuration from file : %s %v", data, err)
-			} else {
-				if !bytes.Equal(lastData, data) {
-					lastData = data
-					// Ok, we have a valid configuration, send to channel for
-					// rejiggering.
-					newServices := make([]api.Service, len(config.Services))
-					newEndpoints := make([]api.Endpoints, len(config.Services))
-					for i, service := range config.Services {
-						newServices[i] = api.Service{JSONBase: api.JSONBase{ID: service.Name}, Port: service.Port}
-						newEndpoints[i] = api.Endpoints{Name: service.Name, Endpoints: service.Endpoints}
-					}
-					if !reflect.DeepEqual(lastServices, newServices) {
-						serviceUpdate := ServiceUpdate{Op: SET, Services: newServices}
-						impl.serviceChannel <- serviceUpdate
-						lastServices = newServices
-					}
-					if !reflect.DeepEqual(lastEndpoints, newEndpoints) {
-						endpointsUpdate := EndpointsUpdate{Op: SET, Endpoints: newEndpoints}
-						impl.endpointsChannel <- endpointsUpdate
-						lastEndpoints = newEndpoints
-					}
-				}
-			}
-=======
 			continue
->>>>>>> 314eb1ae
 		}
 
 		if bytes.Equal(lastData, data) {
@@ -120,7 +89,7 @@
 		}
 		lastData = data
 
-		config := new(ConfigFile)
+		config := &serviceConfig{}
 		if err = json.Unmarshal(data, config); err != nil {
 			glog.Errorf("Couldn't unmarshal configuration from file : %s %v", data, err)
 			continue
